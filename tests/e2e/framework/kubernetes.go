// Copyright 2017 Istio Authors
//
// Licensed under the Apache License, Version 2.0 (the "License");
// you may not use this file except in compliance with the License.
// You may obtain a copy of the License at
//
//     http://www.apache.org/licenses/LICENSE-2.0
//
// Unless required by applicable law or agreed to in writing, software
// distributed under the License is distributed on an "AS IS" BASIS,
// WITHOUT WARRANTIES OR CONDITIONS OF ANY KIND, either express or implied.
// See the License for the specific language governing permissions and
// limitations under the License.

package framework

import (
	"flag"
	"fmt"
	"io/ioutil"
	"os"
	"path/filepath"
	"regexp"
	"strings"
	"time"

	"github.com/golang/glog"

	"istio.io/istio/tests/e2e/util"
)

const (
<<<<<<< HEAD
	yamlSuffix         = ".yaml"
	istioInstallDir    = "install/kubernetes"
	istioAddonsDir     = "install/kubernetes/addons"
	nonAuthInstallFile = "istio-one-namespace.yaml"
	authInstallFile    = "istio-one-namespace-auth.yaml"
	istioSystem        = "istio-system"
=======
	yamlSuffix                  = ".yaml"
	istioInstallDir             = "install/kubernetes"
	istioAddonsDir              = "install/kubernetes/addons"
	nonAuthInstallFile          = "istio.yaml"
	authInstallFile             = "istio-auth.yaml"
	nonAuthInstallFileNamespace = "istio-one-namespace.yaml"
	authInstallFileNamespace    = "istio-one-namespace-auth.yaml"
	istioSystem                 = "istio-system"
	mixerConfigDefault          = "istio-config-default"
	istioInitializerFile        = "istio-initializer.yaml"
>>>>>>> ea8656c5
)

var (
	namespace       = flag.String("namespace", "", "Namespace to use for testing (empty to create/delete temporary one)")
	mixerHub        = flag.String("mixer_hub", "", "Mixer hub, if different from istio.Version")
	mixerTag        = flag.String("mixer_tag", "", "Mixer tag, if different from istio.Version")
	pilotHub        = flag.String("pilot_hub", "", "pilot hub, if different from istio.Version")
	pilotTag        = flag.String("pilot_tag", "", "pilot tag, if different from istio.Version")
	caHub           = flag.String("ca_hub", "", "Ca hub")
	caTag           = flag.String("ca_tag", "", "Ca tag")
	authEnable      = flag.Bool("auth_enable", false, "Enable auth")
	localCluster    = flag.Bool("use_local_cluster", false, "Whether the cluster is local or not")
	skipSetup       = flag.Bool("skip_setup", false, "Skip namespace creation and istio cluster setup")
	initializerFile = flag.String("initializer_file", istioInitializerFile, "Initializer yaml file")
	clusterWide     = flag.Bool("cluster_wide", false, "Run cluster wide tests")

	addons = []string{
		"prometheus",
		"zipkin",
	}
)

// KubeInfo gathers information for kubectl
type KubeInfo struct {
	Namespace string

	TmpDir  string
	yamlDir string

	Ingress string

	localCluster     bool
	namespaceCreated bool

	// Istioctl installation
	Istioctl *Istioctl
	// App Manager
	AppManager *AppManager
}

// newKubeInfo create a new KubeInfo by given temp dir and runID
func newKubeInfo(tmpDir, runID string) (*KubeInfo, error) {
	if *namespace == "" {
		if *clusterWide {
			*namespace = istioSystem
		} else {
			*namespace = runID
		}
	}
	yamlDir := filepath.Join(tmpDir, "yaml")
	i, err := NewIstioctl(yamlDir, *namespace, *namespace, *pilotHub, *pilotTag)
	if err != nil {
		return nil, err
	}
	a := NewAppManager(tmpDir, *namespace, i)

	return &KubeInfo{
		Namespace:        *namespace,
		namespaceCreated: false,
		TmpDir:           tmpDir,
		yamlDir:          yamlDir,
		localCluster:     *localCluster,
		Istioctl:         i,
		AppManager:       a,
	}, nil
}

// Setup set up Kubernetes prerequest for tests
func (k *KubeInfo) Setup() error {
	glog.Info("Setting up kubeInfo")
	var err error
	if err = os.Mkdir(k.yamlDir, os.ModeDir|os.ModePerm); err != nil {
		return err
	}

	if !*skipSetup {
		if err = k.deployIstio(); err != nil {
			glog.Error("Failed to deploy Istio.")
			return err
		}

		if err = k.deployAddons(); err != nil {
			glog.Error("Failed to deploy istio addons")
			return err
		}
	}

	var in string
	if k.localCluster {
		in, err = util.GetIngressPod(k.Namespace)
	} else {
		in, err = util.GetIngress(k.Namespace)
	}
	if err != nil {
		return err
	}
	k.Ingress = in
	return nil
}

// Teardown clean up everything created by setup
func (k *KubeInfo) Teardown() error {
	glog.Info("Cleaning up kubeInfo")

	if *skipSetup {
		return nil
	}

	if *useInitializer {
		testInitializerYAML := filepath.Join(k.TmpDir, "yaml", *initializerFile)

		if err := util.KubeDelete(k.Namespace, testInitializerYAML); err != nil {
			glog.Errorf("Istio initializer %s deletion failed", testInitializerYAML)
			return err
		}
	}

	if *clusterWide {
		// for cluster-wide, we can verify the uninstall
		istioYaml := nonAuthInstallFile
		if *authEnable {
			istioYaml = authInstallFile
		}

		testIstioYaml := filepath.Join(k.TmpDir, "yaml", istioYaml)

		if err := util.KubeDelete(k.Namespace, testIstioYaml); err != nil {
			glog.Infof("Safe to ignore resource not found errors in kubectl delete -f %s", testIstioYaml)
		}
	} else {
		if err := util.DeleteNamespace(k.Namespace); err != nil {
			glog.Errorf("Failed to delete namespace %s", k.Namespace)
			return err
		}

		// ClusterRoleBindings are not namespaced and need to be deleted separately
		if _, err := util.Shell("kubectl get clusterrolebinding -o jsonpath={.items[*].metadata.name}"+
			"|xargs -n 1|fgrep %s|xargs kubectl delete clusterrolebinding",
			k.Namespace); err != nil {
			glog.Errorf("Failed to delete clusterrolebindings associated with namespace %s", k.Namespace)
			return err
		}

		// ClusterRoles are not namespaced and need to be deleted separately
		if _, err := util.Shell("kubectl get clusterrole -o jsonpath={.items[*].metadata.name}"+
			"|xargs -n 1|fgrep %s|xargs kubectl delete clusterrole",
			k.Namespace); err != nil {
			glog.Errorf("Failed to delete clusterroles associated with namespace %s", k.Namespace)
			return err
		}
	}

	// confirm the namespace is deleted as it will cause future creation to fail
	maxAttempts := 20
	namespaceDeleted := false
	for attempts := 1; attempts <= maxAttempts; attempts++ {
		namespaceDeleted, _ = util.NamespaceDeleted(k.Namespace)
		if namespaceDeleted {
			break
		}
		time.Sleep(4 * time.Second)
	}

	if !namespaceDeleted {
		glog.Errorf("Failed to delete namespace %s after %v seconds", k.Namespace, maxAttempts*4)
		return nil
	}

	glog.Infof("Namespace %s deletion status: %v", k.Namespace, namespaceDeleted)

	return nil
}

func (k *KubeInfo) deployAddons() error {
	for _, addon := range addons {

		baseYamlFile := util.GetResourcePath(filepath.Join(istioAddonsDir, fmt.Sprintf("%s.yaml", addon)))

		content, err := ioutil.ReadFile(baseYamlFile)
		if err != nil {
			glog.Errorf("Cannot read file %s", baseYamlFile)
			return err
		}

		if !*clusterWide {
			content = replacePattern(k, content, istioSystem, k.Namespace)
		}

		yamlFile := filepath.Join(k.TmpDir, "yaml", addon+".yaml")
		err = ioutil.WriteFile(yamlFile, content, 0600)
		if err != nil {
			glog.Errorf("Cannot write into file %s", yamlFile)
		}

		if err := util.KubeApply(k.Namespace, yamlFile); err != nil {
			glog.Errorf("Kubectl apply %s failed", yamlFile)
			return err
		}
	}
	return nil
}

func (k *KubeInfo) deployIstio() error {
	istioYaml := nonAuthInstallFileNamespace
	if *clusterWide {
		if *authEnable {
			istioYaml = authInstallFile
		} else {
			istioYaml = nonAuthInstallFile
		}
	} else {
		if *authEnable {
			istioYaml = authInstallFileNamespace
		}
	}
	baseIstioYaml := util.GetResourcePath(filepath.Join(istioInstallDir, istioYaml))
	testIstioYaml := filepath.Join(k.TmpDir, "yaml", istioYaml)

	if err := k.generateIstio(baseIstioYaml, testIstioYaml); err != nil {
		glog.Errorf("Generating yaml %s failed", testIstioYaml)
		return err
	}
	if err := util.KubeApply(k.Namespace, testIstioYaml); err != nil {
		glog.Errorf("Istio core %s deployment failed", testIstioYaml)
		return err
	}

	if *useInitializer {
		baseInitializerYAML := util.GetResourcePath(filepath.Join(istioInstallDir, *initializerFile))
		testInitializerYAML := filepath.Join(k.TmpDir, "yaml", *initializerFile)
		if err := k.generateInitializer(baseInitializerYAML, testInitializerYAML); err != nil {
			glog.Errorf("Generating initializer yaml failed")
			return err
		}
		if err := util.KubeApply(k.Namespace, testInitializerYAML); err != nil {
			glog.Errorf("Istio initializer %s deployment failed", testInitializerYAML)
			return err
		}

		// alow time to the initializer to start
		time.Sleep(60 * time.Second)
	}

	return nil
}

<<<<<<< HEAD
func (k *KubeInfo) generateRbac(src, dst string) error {
	content, err := ioutil.ReadFile(src)
	if err != nil {
		glog.Errorf("Cannot read original yaml file %s", src)
		return err
	}

	content = replacePattern(k, content, istioSystem, k.Namespace)
	content = replacePattern(k, content, "namespace: default",
		"namespace: "+k.Namespace)

	content = replacePattern(k, content, "istio-pilot-admin-role-binding",
		"istio-pilot-admin-role-binding-"+k.Namespace)

	content = replacePattern(k, content, "istio-mixer-admin-role-binding",
		"istio-mixer-admin-role-binding-"+k.Namespace)

	content = replacePattern(k, content, "istio-ca-role-binding",
		"istio-ca-role-binding-"+k.Namespace)

	content = replacePattern(k, content, "istio-ingress-admin-role-binding",
		"istio-ingress-admin-role-binding-"+k.Namespace)

	content = replacePattern(k, content, "istio-egress-admin-role-binding",
		"istio-egress-admin-role-binding-"+k.Namespace)

	content = replacePattern(k, content, "istio-sidecar-role-binding",
		"istio-sidecar-role-binding-"+k.Namespace)

	content = replacePattern(k, content, "istio-initializer-admin-role-binding",
		"istio-initializer-admin-role-binding-"+k.Namespace)

	err = ioutil.WriteFile(dst, content, 0600)
	if err != nil {
		glog.Errorf("Cannot write into generate rbac file %s", dst)
	}
	return err
}

=======
>>>>>>> ea8656c5
func updateInjectImage(name, module, hub, tag string, content []byte) []byte {
	image := []byte(fmt.Sprintf("%s: %s/%s:%s", name, hub, module, tag))
	r := regexp.MustCompile(fmt.Sprintf("%s: .*(\\/%s):.*", name, module))
	return r.ReplaceAllLiteral(content, image)
}

func updateInjectVersion(version string, content []byte) []byte {
	versionLine := []byte(fmt.Sprintf("version: %s", version))
	r := regexp.MustCompile("version: .*")
	return r.ReplaceAllLiteral(content, versionLine)
}

func (k *KubeInfo) generateInitializer(src, dst string) error {
	content, err := ioutil.ReadFile(src)
	if err != nil {
		glog.Errorf("Cannot read original yaml file %s", src)
		return err
	}

	if !*clusterWide {
		content = replacePattern(k, content, istioSystem, k.Namespace)
	}

	if *pilotHub != "" && *pilotTag != "" {
		content = updateIstioYaml("initializer", *pilotHub, *pilotTag, content)
		content = updateInjectVersion(*pilotTag, content)
		content = updateInjectImage("initImage", "proxy_init", *pilotHub, *pilotTag, content)
		content = updateInjectImage("proxyImage", "proxy", *pilotHub, *pilotTag, content)
	}

	err = ioutil.WriteFile(dst, content, 0600)
	if err != nil {
		glog.Errorf("Cannot write into generate initializer file %s", dst)
	}
	return err
}

func replacePattern(k *KubeInfo, content []byte, src, dest string) []byte {
	r := []byte(dest)
	p := regexp.MustCompile(src)
	content = p.ReplaceAllLiteral(content, r)
	return content
}

func (k *KubeInfo) generateIstio(src, dst string) error {
	content, err := ioutil.ReadFile(src)
	if err != nil {
		glog.Errorf("Cannot read original yaml file %s", src)
		return err
	}

<<<<<<< HEAD
	content = replacePattern(k, content, istioSystem, k.Namespace)
=======
	if !*clusterWide {
		content = replacePattern(k, content, istioSystem, k.Namespace)
	}
	content = replacePattern(k, content, mixerConfigDefault, k.Namespace)
>>>>>>> ea8656c5

	// Replace long refresh delays with short ones for the sake of tests.
	content = replacePattern(k, content, "rdsRefreshDelay: 30s", "rdsRefreshDelay: 1s")
	content = replacePattern(k, content, "discoveryRefreshDelay: 30s", "discoveryRefreshDelay: 1s")
	content = replacePattern(k, content, "connectTimeout: 10s", "connectTimeout: 1s")
	content = replacePattern(k, content, "drainDuration: 45s", "drainDuration: 2s")
	content = replacePattern(k, content, "parentShutdownDuration: 1m0s", "parentShutdownDuration: 3s")

	if *mixerHub != "" && *mixerTag != "" {
		content = updateIstioYaml("mixer", *mixerHub, *mixerTag, content)
	}
	if *pilotHub != "" && *pilotTag != "" {
		content = updateIstioYaml("pilot", *pilotHub, *pilotTag, content)
		//Need to be updated when the string "proxy_debug" is changed
		content = updateIstioYaml("proxy_debug", *pilotHub, *pilotTag, content)
	}
	if *caHub != "" && *caTag != "" {
		//Need to be updated when the string "istio-ca" is changed
		content = updateIstioYaml("istio-ca", *caHub, *caTag, content)
	}
	if *localCluster {
		content = []byte(strings.Replace(string(content), "LoadBalancer", "NodePort", 1))
	}

	err = ioutil.WriteFile(dst, content, 0600)
	if err != nil {
		glog.Errorf("Cannot write into generated yaml file %s", dst)
	}
	return err
}

func updateIstioYaml(module, hub, tag string, content []byte) []byte {
	image := []byte(fmt.Sprintf("image: %s/%s:%s", hub, module, tag))
	r := regexp.MustCompile(fmt.Sprintf("image: .*(\\/%s):.*", module))
	return r.ReplaceAllLiteral(content, image)
}<|MERGE_RESOLUTION|>--- conflicted
+++ resolved
@@ -30,14 +30,6 @@
 )
 
 const (
-<<<<<<< HEAD
-	yamlSuffix         = ".yaml"
-	istioInstallDir    = "install/kubernetes"
-	istioAddonsDir     = "install/kubernetes/addons"
-	nonAuthInstallFile = "istio-one-namespace.yaml"
-	authInstallFile    = "istio-one-namespace-auth.yaml"
-	istioSystem        = "istio-system"
-=======
 	yamlSuffix                  = ".yaml"
 	istioInstallDir             = "install/kubernetes"
 	istioAddonsDir              = "install/kubernetes/addons"
@@ -46,9 +38,7 @@
 	nonAuthInstallFileNamespace = "istio-one-namespace.yaml"
 	authInstallFileNamespace    = "istio-one-namespace-auth.yaml"
 	istioSystem                 = "istio-system"
-	mixerConfigDefault          = "istio-config-default"
 	istioInitializerFile        = "istio-initializer.yaml"
->>>>>>> ea8656c5
 )
 
 var (
@@ -295,48 +285,6 @@
 	return nil
 }
 
-<<<<<<< HEAD
-func (k *KubeInfo) generateRbac(src, dst string) error {
-	content, err := ioutil.ReadFile(src)
-	if err != nil {
-		glog.Errorf("Cannot read original yaml file %s", src)
-		return err
-	}
-
-	content = replacePattern(k, content, istioSystem, k.Namespace)
-	content = replacePattern(k, content, "namespace: default",
-		"namespace: "+k.Namespace)
-
-	content = replacePattern(k, content, "istio-pilot-admin-role-binding",
-		"istio-pilot-admin-role-binding-"+k.Namespace)
-
-	content = replacePattern(k, content, "istio-mixer-admin-role-binding",
-		"istio-mixer-admin-role-binding-"+k.Namespace)
-
-	content = replacePattern(k, content, "istio-ca-role-binding",
-		"istio-ca-role-binding-"+k.Namespace)
-
-	content = replacePattern(k, content, "istio-ingress-admin-role-binding",
-		"istio-ingress-admin-role-binding-"+k.Namespace)
-
-	content = replacePattern(k, content, "istio-egress-admin-role-binding",
-		"istio-egress-admin-role-binding-"+k.Namespace)
-
-	content = replacePattern(k, content, "istio-sidecar-role-binding",
-		"istio-sidecar-role-binding-"+k.Namespace)
-
-	content = replacePattern(k, content, "istio-initializer-admin-role-binding",
-		"istio-initializer-admin-role-binding-"+k.Namespace)
-
-	err = ioutil.WriteFile(dst, content, 0600)
-	if err != nil {
-		glog.Errorf("Cannot write into generate rbac file %s", dst)
-	}
-	return err
-}
-
-=======
->>>>>>> ea8656c5
 func updateInjectImage(name, module, hub, tag string, content []byte) []byte {
 	image := []byte(fmt.Sprintf("%s: %s/%s:%s", name, hub, module, tag))
 	r := regexp.MustCompile(fmt.Sprintf("%s: .*(\\/%s):.*", name, module))
@@ -388,14 +336,9 @@
 		return err
 	}
 
-<<<<<<< HEAD
-	content = replacePattern(k, content, istioSystem, k.Namespace)
-=======
 	if !*clusterWide {
 		content = replacePattern(k, content, istioSystem, k.Namespace)
 	}
-	content = replacePattern(k, content, mixerConfigDefault, k.Namespace)
->>>>>>> ea8656c5
 
 	// Replace long refresh delays with short ones for the sake of tests.
 	content = replacePattern(k, content, "rdsRefreshDelay: 30s", "rdsRefreshDelay: 1s")
